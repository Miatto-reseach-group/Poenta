--- conflicted
+++ resolved
@@ -57,11 +57,8 @@
 
     def _layer_out(self, gamma: tf.Tensor, phi: tf.Tensor, zeta: tf.Tensor, k: tf.Tensor, layer_in: tf.Tensor) -> tf.Tensor:
         layer_out = GaussianTransformation(gamma, phi, zeta, layer_in)
-<<<<<<< HEAD
-        return KerrDiagonal(k, self.cutoff, self.config.dtype) * layer_out
-=======
         return KerrDiagonal(k, self.cutoff, self.dtype) * layer_out
->>>>>>> e9251e69
+
 
     @property  # lazy property
     def state_out(self) -> tf.Tensor:
