--- conflicted
+++ resolved
@@ -16,13 +16,8 @@
 import tensorflow as tf
 import numpy as np
 
-<<<<<<< HEAD
-from .jitted import G_matrix, dG_matrix
-# from .experimental import dPsi, R_matrix
-=======
 from .jitted import G_matrix, G_matrix2
 from .experimental import dPsi, R_matrix, dPsi2, R_matrix2
->>>>>>> 2797c6f9
 
 
 def complex_initializer(dtype):
